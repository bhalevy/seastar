--- conflicted
+++ resolved
@@ -1255,7 +1255,6 @@
     (void)outer(true);
 }
 
-<<<<<<< HEAD
 class throw_on_move {
     int _i;
 public:
@@ -1279,7 +1278,8 @@
     }, throw_on_move()).handle_exception_type([] (const expected_exception&) {
         return make_ready_future<>();
     });
-=======
+}
+
 future<> func4() {
     return later().then([] {
         seastar_logger.info("backtrace: {}", current_backtrace());
@@ -1306,5 +1306,4 @@
 
 SEASTAR_THREAD_TEST_CASE(test_backtracing) {
     func1().get();
->>>>>>> e24ff2bb
 }